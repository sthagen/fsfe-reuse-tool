# SPDX-FileCopyrightText: 2017 Free Software Foundation Europe e.V. <https://fsfe.org>
#
# SPDX-License-Identifier: GPL-3.0-or-later

# reuse documentation build configuration file, created by
# sphinx-quickstart on Wed Nov  1 14:41:46 2017.
#
# This file is execfile()d with the current directory set to its
# containing dir.
#
# Note that not all possible configuration values are present in this
# autogenerated file.
#
# All configuration values have a default; values that are commented out
# serve to show the default.

# If extensions (or modules to document with autodoc) are in another directory,
# add these directories to sys.path here. If the directory is relative to the
# documentation root, use os.path.abspath to make it absolute, like shown here.
#
import os
import sys
from shutil import copyfile

from pkg_resources import DistributionNotFound, get_distribution

sys.path.insert(0, os.path.abspath("../src/"))


# -- General configuration ------------------------------------------------

# If your documentation needs a minimal Sphinx version, state it here.
#
# needs_sphinx = '1.0'

# Add any Sphinx extension module names here, as strings. They can be
# extensions coming with Sphinx (named 'sphinx.ext.*') or your custom
# ones.
extensions = [
    "recommonmark",
    "sphinx.ext.autodoc",
    "sphinx.ext.intersphinx",
    "sphinx.ext.coverage",
    "sphinx.ext.viewcode",
    "sphinx_autodoc_typehints",
    "sphinxcontrib.apidoc",
]

apidoc_module_dir = "../src/reuse"
# apidoc_output_dir = "api"
# apidoc_excluded_paths = []
apidoc_separate_modules = True

# Add any paths that contain templates here, relative to this directory.
templates_path = ["_templates"]

# The suffix(es) of source filenames.
# You can specify multiple suffix as a list of string:
#
# source_suffix = ['.rst', '.md']
source_suffix = [".rst", ".txt", ".md"]

# The master toctree document.
master_doc = "index"

# General information about the project.
project = "reuse"
copyright = "2017-2019, Free Software Foundation Europe. CC-BY-SA-4.0"
author = "Free Software Foundation Europe"

# The version info for the project you're documenting, acts as replacement for
# |version| and |release|, also used in various other places throughout the
# built documents.

try:
    # The full version, including alpha/beta/rc tags.
    release = get_distribution("reuse").version
except DistributionNotFound:
<<<<<<< HEAD
    release = "1.1.1"
=======
    release = "1.1.2"
>>>>>>> 86f057b6
# The short X.Y.Z version.
version = ".".join(release.split(".")[:3])

# The language for content autogenerated by Sphinx. Refer to documentation
# for a list of supported languages.
#
# This is also used if you do content translation via gettext catalogs.
# Usually you set "language" from the command line for these cases.
language = None

# List of patterns, relative to source directory, that match files and
# directories to ignore when looking for source files.
# This patterns also effect to html_static_path and html_extra_path
exclude_patterns = ["_build", "Thumbs.db", ".DS_Store"]

# The name of the Pygments (syntax highlighting) style to use.
pygments_style = "sphinx"

# If true, `todo` and `todoList` produce output, else they produce nothing.
todo_include_todos = False


# -- Options for HTML output ----------------------------------------------

# The theme to use for HTML and HTML Help pages.  See the documentation for
# a list of builtin themes.
#
html_theme = "sphinx_rtd_theme"

# Theme options are theme-specific and customize the look and feel of a theme
# further.  For a list of options available for each theme, see the
# documentation.
#
# html_theme_options = {}

# Add any paths that contain custom static files (such as style sheets) here,
# relative to this directory. They are copied after the builtin static files,
# so a file named "default.css" will overwrite the builtin "default.css".
html_static_path = ["_static"]

# Custom sidebar templates, must be a dictionary that maps document names
# to template names.
#
# This is required for the alabaster theme
# refs: http://alabaster.readthedocs.io/en/latest/installation.html#sidebars
html_sidebars = {
    "**": [
        "relations.html",  # needs 'show_related': True theme option to display
        "searchbox.html",
    ]
}


# -- Options for HTMLHelp output ------------------------------------------

# Output file base name for HTML help builder.
htmlhelp_basename = "reusedoc"


# -- Options for LaTeX output ---------------------------------------------

latex_elements = {
    # The paper size ('letterpaper' or 'a4paper').
    #
    # 'papersize': 'letterpaper',
    # The font size ('10pt', '11pt' or '12pt').
    #
    # 'pointsize': '10pt',
    # Additional stuff for the LaTeX preamble.
    #
    # 'preamble': '',
    # Latex figure (float) alignment
    #
    # 'figure_align': 'htbp',
}

# Grouping the document tree into LaTeX files. List of tuples
# (source start file, target name, title,
#  author, documentclass [howto, manual, or own class]).
latex_documents = [
    (
        master_doc,
        "reuse.tex",
        "reuse Documentation",
        "Free Software Foundation Europe",
        "manual",
    )
]


# -- Options for manual page output ---------------------------------------

# One entry per manual page. List of tuples
# (source start file, name, description, authors, manual section).
man_pages = [(master_doc, "reuse", "reuse Documentation", [author], 1)]


# -- Options for Texinfo output -------------------------------------------

# Grouping the document tree into Texinfo files. List of tuples
# (source start file, target name, title, author,
#  dir menu entry, description, category)
texinfo_documents = [
    (
        master_doc,
        "reuse",
        "reuse Documentation",
        author,
        "reuse",
        "One line description of project.",
        "Miscellaneous",
    )
]


# Example configuration for intersphinx: refer to the Python standard library.
intersphinx_mapping = {"https://docs.python.org/3/": None}


def copy_markdown(_):
    """Copy the markdown files from the root of the project into the docs/
    directory.
    """
    copyfile("../README.md", "readme.md")
    copyfile("../CHANGELOG.md", "history.md")


def setup(app):
    app.connect("builder-inited", copy_markdown)<|MERGE_RESOLUTION|>--- conflicted
+++ resolved
@@ -76,11 +76,7 @@
     # The full version, including alpha/beta/rc tags.
     release = get_distribution("reuse").version
 except DistributionNotFound:
-<<<<<<< HEAD
-    release = "1.1.1"
-=======
     release = "1.1.2"
->>>>>>> 86f057b6
 # The short X.Y.Z version.
 version = ".".join(release.split(".")[:3])
 
