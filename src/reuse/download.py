# SPDX-Copyright: 2019 Free Software Foundation Europe e.V.
#
# SPDX-License-Identifier: GPL-3.0-or-later

"""Functions for downloading license files from spdx/license-data-list."""

import errno
import sys
from gettext import gettext as _
from itertools import chain
from os import PathLike
from pathlib import Path
from urllib.parse import urljoin

import requests

from ._licenses import EXCEPTION_MAP, LICENSE_MAP
from ._util import PathType, find_licenses_directory

# All raw text files are available as files underneath this path.
_SPDX_REPOSITORY_BASE_URL = (
    "https://raw.githubusercontent.com/spdx/license-list-data/master/text/"
)


def download_license(spdx_identifier: str) -> str:
    """Download the license text from the SPDX repository.

    :param spdx_identifier: SPDX identifier of the license.
    :raises requests.RequestException: if the license could not be downloaded.
    :return: The license text.
    """
    # This is fairly naive, but I can't see anything wrong with it.
    url = urljoin(
        _SPDX_REPOSITORY_BASE_URL, "".join((spdx_identifier, ".txt"))
    )
    # TODO: Cache result?
    response = requests.get(url)
    if response.status_code == 200:
        return response.text
    raise requests.RequestException("Status code was not 200")


def _path_to_license_file(spdx_identifier: str, root: PathLike = None) -> Path:
    licenses_path = find_licenses_directory(root=root)
    return licenses_path / "".join((spdx_identifier, ".txt"))


def put_license_in_file(spdx_identifier: str, destination: PathLike) -> None:
    """Download a license and put it in the destination file.

    This function exists solely for convenience.

    :param spdx_identifier: SPDX identifier of the license.
    :param destination: Where to put the license.
    :raises requests.RequestException: if the license could not be downloaded.
    :raises FileExistsError: if the license file already exists.
    """
    header = ""
    destination = Path(destination)
    destination.parent.mkdir(exist_ok=True)

    if destination.exists():
        raise FileExistsError(errno.EEXIST, "File exists", str(destination))

    text = download_license(spdx_identifier)
    with destination.open("w") as fp:
        fp.write(header)
        fp.write(text)


def add_arguments(parser) -> None:
    """Add arguments to parser."""
    parser.add_argument(
        "license", action="store", help=_("SPDX Identifier of license")
    )
    parser.add_argument("--output", "-o", action="store", type=PathType("w"))


def run(args, out=sys.stdout) -> int:
    """Download license and place it in the LICENSES/ directory."""
    destination = None
    if args.output:
        destination = args.output
    else:
        destination = _path_to_license_file(args.license)

    try:
        put_license_in_file(args.license, destination=destination)
    except FileExistsError as err:
<<<<<<< HEAD
        args.parser.error(
            "'{}' already exists".format(Path(err.filename).name)
=======
        out.write(
            _(
                "Error: {spdx_identifier} already exists.\n".format(
                    spdx_identifier=err.filename
                )
            )
>>>>>>> 90aee1a2
        )
    except requests.RequestException:
        message = "failed to download license, "
        if args.license not in chain(LICENSE_MAP, EXCEPTION_MAP):
            message += _("'{}' is not a valid SPDX identifier").format(
                args.license
            )
        else:
            message += _("is your internet connection working?")
        args.parser.error(message)

    out.write(
        _(
            "Successfully downloaded {spdx_identifier}.txt to "
            "{destination}/.\n"
        ).format(spdx_identifier=args.license, destination=destination.parent)
    )
    return 0<|MERGE_RESOLUTION|>--- conflicted
+++ resolved
@@ -88,17 +88,12 @@
     try:
         put_license_in_file(args.license, destination=destination)
     except FileExistsError as err:
-<<<<<<< HEAD
         args.parser.error(
-            "'{}' already exists".format(Path(err.filename).name)
-=======
-        out.write(
             _(
                 "Error: {spdx_identifier} already exists.\n".format(
                     spdx_identifier=err.filename
                 )
             )
->>>>>>> 90aee1a2
         )
     except requests.RequestException:
         message = "failed to download license, "
