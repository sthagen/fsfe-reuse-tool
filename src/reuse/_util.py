# SPDX-Copyright: 2017-2019 Free Software Foundation Europe e.V.
#
# SPDX-License-Identifier: GPL-3.0-or-later

"""Misc. utilities for reuse."""

# pylint: disable=ungrouped-imports

import logging
import os
import re
import shutil
import subprocess
from gettext import gettext as _
from hashlib import sha1
from os import PathLike
from pathlib import Path
from typing import BinaryIO, List, Optional, Set

from debian.copyright import Copyright
from license_expression import ExpressionError, Licensing
from spdx.checksum import Algorithm

from . import SpdxInfo

GIT_EXE = shutil.which("git")

_logger = logging.getLogger(__name__)  # pylint: disable=invalid-name
_LICENSING = Licensing()

_END_PATTERN = r"(?:\*/)*(?:-->)*$"
_IDENTIFIER_PATTERN = re.compile(
    r"SPDX" "-License-Identifier: (.*?)" + _END_PATTERN, re.MULTILINE
)
_COPYRIGHT_PATTERN = re.compile(
    r"SPDX" "-Copyright: (.*?)" + _END_PATTERN, re.MULTILINE
)
_VALID_LICENSE_PATTERN = re.compile(
    r"Valid" "-License-Identifier: (.*?)" + _END_PATTERN, re.MULTILINE
)

# Amount of bytes that we assume will be big enough to contain the entire
# comment header (including SPDX tags), so that we don't need to read the
# entire file.
_HEADER_BYTES = 4096


def setup_logging(level: int = logging.WARNING) -> None:
    """Configure logging for reuse."""
    # library_logger is the root logger for reuse.  We configure logging solely
    # for reuse, not for any other libraries.
    library_logger = logging.getLogger("reuse")
    library_logger.setLevel(level)

    if not library_logger.hasHandlers():
        handler = logging.StreamHandler()
        formatter = logging.Formatter("%(name)s - %(levelname)s - %(message)s")
        handler.setFormatter(formatter)
        library_logger.addHandler(handler)


def execute_command(
    command: List[str], logger: logging.Logger, **kwargs
) -> subprocess.CompletedProcess:
    """Run the given command with subprocess.run.  Forward kwargs.  Silence
    output into a pipe unless kwargs override it.
    """
    logger.debug("running %s", " ".join(command))

    stdout = kwargs.get("stdout", subprocess.PIPE)
    stderr = kwargs.get("stderr", subprocess.PIPE)

    return subprocess.run(command, stdout=stdout, stderr=stderr, **kwargs)


def find_root() -> Optional[Path]:
    """Try to find the root of the project from $PWD.  If none is found, return
    None.
    """
    cwd = Path.cwd()
    if in_git_repo(cwd):
        command = [GIT_EXE, "rev-parse", "--show-toplevel"]
        result = execute_command(command, _logger, cwd=cwd)

        if not result.returncode:
            path = result.stdout.decode("utf-8")[:-1]
            return Path(os.path.relpath(path, cwd))
    return None


def in_git_repo(cwd: PathLike = None) -> bool:
    """Is *cwd* inside of a git repository?

    Always return False if git is not installed.
    """
    if cwd is None:
        cwd = Path.cwd()

    if GIT_EXE:
        command = [GIT_EXE, "status"]
        result = execute_command(command, _logger, cwd=cwd)

        return not result.returncode

    return False


def _all_files_ignored_by_git(root: PathLike) -> Set[str]:
    """Return a set of all files ignored by git. If a whole directory is
    ignored, don't return all files inside of it.

    Return an empty list if git is not installed.
    """
    root = Path(root)

    if GIT_EXE:
        command = [
            GIT_EXE,
            "ls-files",
            "--exclude-standard",
            "--ignored",
            "--others",
            "--directory",
            # FIXME: This flag is unexpected.  I reported it as a bug in Git.
            # This flag---counter-intuitively---lists untracked directories
            # that contain ignored files.
            "--no-empty-directory",
            # Separate output with \0 instead of \n.
            "-z",
        ]
<<<<<<< HEAD
        result = execute_command(command, _logger, cwd=str(root))
        all_files = result.stdout.decode("utf-8").split("\0")
=======
        result = execute_command(command, _logger, cwd=root)
        all_files = result.stdout.decode("utf-8").split("\n")
>>>>>>> d6436ea4
        return set(all_files)
    return set()


def decoded_text_from_binary(binary_file: BinaryIO, size: int = None) -> str:
    """Given a binary file object, detect its encoding and return its contents
    as a decoded string.  Do not throw any errors if the encoding contains
    errors:  Just replace the false characters.

    If *size* is specified, only read so many bytes.
    """
    rawdata = binary_file.read(size)
    return rawdata.decode("utf-8", errors="replace")


def _determine_license_path(path: PathLike) -> Path:
    """Given a path FILE, return FILE.license if it exists, otherwise return
    FILE.
    """
    path = Path(path)
    license_path = Path("{}.license".format(path))
    if not license_path.exists():
        license_path = path
    return license_path


def _copyright_from_dep5(path: PathLike, copyright: Copyright) -> SpdxInfo:
    """Find the reuse information of *path* in the dep5 Copyright object."""
    result = copyright.find_files_paragraph(str(path))

    if result is None:
        return SpdxInfo(set(), set())

    return SpdxInfo(
        set(map(_LICENSING.parse, [result.license.synopsis])),
        set(map(str.strip, result.copyright.splitlines())),
    )


def extract_spdx_info(text: str) -> None:
    """Extract SPDX information from comments in a string."""
    expression_matches = set(map(str.strip, _IDENTIFIER_PATTERN.findall(text)))
    expressions = set()
    for expression in expression_matches:
        try:
            expressions.add(_LICENSING.parse(expression))
        except ExpressionError:
            _logger.error(_("Could not parse '%s'"), expression)
            raise
    copyright_matches = set(map(str.strip, _COPYRIGHT_PATTERN.findall(text)))

    return SpdxInfo(expressions, copyright_matches)


def extract_valid_license(text: str) -> Set[str]:
    """Extract SPDX identifier from a string."""
    return set(map(str.strip, _VALID_LICENSE_PATTERN.findall(text)))


def _checksum(path: PathLike) -> Algorithm:
    path = Path(path)

    file_sha1 = sha1()
    with path.open("rb") as fp:
        for chunk in iter(lambda: fp.read(128 * file_sha1.block_size), b""):
            file_sha1.update(chunk)

    return Algorithm("SHA1", file_sha1.hexdigest())<|MERGE_RESOLUTION|>--- conflicted
+++ resolved
@@ -128,13 +128,8 @@
             # Separate output with \0 instead of \n.
             "-z",
         ]
-<<<<<<< HEAD
-        result = execute_command(command, _logger, cwd=str(root))
+        result = execute_command(command, _logger, cwd=root)
         all_files = result.stdout.decode("utf-8").split("\0")
-=======
-        result = execute_command(command, _logger, cwd=root)
-        all_files = result.stdout.decode("utf-8").split("\n")
->>>>>>> d6436ea4
         return set(all_files)
     return set()
 
